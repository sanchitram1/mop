### Mop: track stocks the hacker way ###

Mop is a command-line utility that displays continuous up-to-date
information about the U.S. markets and individual stocks. One
screenshot is worth a thousand words:

![Screenshot](https://raw.githubusercontent.com/mop-tracker/mop/master/doc/screenshot.png "Mop Screenshot")

### Installing Mop ###
Mop is implemented in Go and compiles down to a single executable file.

    # Make sure your $GOPATH is set.
    $ go get github.com/mop-tracker/mop/cmd/mop
    $ cd $GOPATH/src/github.com/mop-tracker/mop
    $ make            # <-- Compile and run mop.
    $ make build      # <-- Build mop in current directory.
    $ make install    # <-- Build mop and install it in $GOPATH/bin.


### Using Mop ###
For demonstration purposes Mop comes preconfigured with a number of
stock tickers. You can easily change the default list by using the
following keyboard commands:

    +       Add stocks to the list.
    -       Remove stocks from the list.
    o       Change column sort order.
    g       Group stocks by advancing/declining issues.
    f       Set a filtering expression.
    F       Unset a filtering expression.
    ?       Display help screen.
    esc     Quit mop.

When prompted please enter comma-delimited list of stock tickers. The
list and other settings are stored in the profile file (default: ``.moprc`` in your ``$HOME`` directory)

<<<<<<< HEAD
#### Filtering
Mop has an realtime expression-based filtering engine that is very easy to use.

At the main screen, press `f` and a prompt will appear. Now you can
a expression that uses the stock properties.

Example:

```last <= 5```

This expression will make Mop show only stocks whose `last` values are less than $5.

The available properties are: `last`, `change`, `changePercent`, `open`, `low`, `high`, `low52`, `high52`, `volume`, `avgVolume`, `pe`, `peX`, `dividend`, `yield`, `mktCap`, `mktCapX` and `advancing`.

The expression **must** return a boolean value, otherwise it will fail.

For detailed information about the syntax, please refer to [Knetic/govaluate#what-operators-and-types-does-this-support](https://github.com/Knetic/govaluate#what-operators-and-types-does-this-support).

To clear the filter, press `Shift+F`.
=======
You can specify the profile you want to use by passing ``-profile <filename>`` to the command-line.
>>>>>>> 0e2971fc

### Contributing ###

[![Gitter](https://badges.gitter.im/Join%20Chat.svg)](https://gitter.im/michaeldv/mop?utm_source=badge&utm_medium=badge&utm_campaign=pr-badge&utm_content=badge)

Mop is my personal project I came up with to learn Go programming. Your
comments, suggestions, and contributions are welcome.

* Fork the project on Github.
* Make your feature addition or bug fix.
* Pull requests accepted.
* Commit, do not change program version, or commit history.


### License ###
Copyright (c) 2013-2019 by Michael Dvorkin and contributors. All Rights Reserved.
"mike" + "@dvorkin" + ".net" || "twitter.com/mid"

Permission is hereby granted, free of charge, to any person obtaining
a copy of this software and associated documentation files (the
"Software"), to deal in the Software without restriction, including
without limitation the rights to use, copy, modify, merge, publish,
distribute, sublicense, and/or sell copies of the Software, and to
permit persons to whom the Software is furnished to do so, subject to
the following conditions:

The above copyright notice and this permission notice shall be
included in all copies or substantial portions of the Software.

THE SOFTWARE IS PROVIDED "AS IS", WITHOUT WARRANTY OF ANY KIND,
EXPRESS OR IMPLIED, INCLUDING BUT NOT LIMITED TO THE WARRANTIES OF
MERCHANTABILITY, FITNESS FOR A PARTICULAR PURPOSE AND
NONINFRINGEMENT. IN NO EVENT SHALL THE AUTHORS OR COPYRIGHT HOLDERS BE
LIABLE FOR ANY CLAIM, DAMAGES OR OTHER LIABILITY, WHETHER IN AN ACTION
OF CONTRACT, TORT OR OTHERWISE, ARISING FROM, OUT OF OR IN CONNECTION
WITH THE SOFTWARE OR THE USE OR OTHER DEALINGS IN THE SOFTWARE.<|MERGE_RESOLUTION|>--- conflicted
+++ resolved
@@ -34,8 +34,7 @@
 When prompted please enter comma-delimited list of stock tickers. The
 list and other settings are stored in the profile file (default: ``.moprc`` in your ``$HOME`` directory)
 
-<<<<<<< HEAD
-#### Filtering
+### Expression-based Filtering
 Mop has an realtime expression-based filtering engine that is very easy to use.
 
 At the main screen, press `f` and a prompt will appear. Now you can
@@ -54,9 +53,8 @@
 For detailed information about the syntax, please refer to [Knetic/govaluate#what-operators-and-types-does-this-support](https://github.com/Knetic/govaluate#what-operators-and-types-does-this-support).
 
 To clear the filter, press `Shift+F`.
-=======
+
 You can specify the profile you want to use by passing ``-profile <filename>`` to the command-line.
->>>>>>> 0e2971fc
 
 ### Contributing ###
 
